--- conflicted
+++ resolved
@@ -23,15 +23,6 @@
 import { useUser } from "@/components/user/UserProvider";
 import { TruncatedText } from "@/components/ui/truncatedText";
 import { ChatInputOption } from "./ChatInputOption";
-
-
-// added exceptions
-const VISION_WARNING_EXCEPTIONS = [
-  "gemma3:12b-it-fp16", 
-  // add other exception models here
-];
-
-
 
 interface LLMPopoverProps {
   llmProviders: LLMProviderDescriptor[];
@@ -136,67 +127,6 @@
         className="w-64 p-1 bg-background border border-background-200 rounded-md shadow-lg flex flex-col"
       >
         <div className="flex-grow max-h-[300px] default-scrollbar overflow-y-auto">
-<<<<<<< HEAD
-          {llmOptions.map(({ name, icon, value }, index) => {
-            if (
-              !requiresImageGeneration ||
-              modelSupportsImageInput(llmProviders, name)
-            ) {
-
-	      const shouldShowVisionWarning = 			//this is a new const i added
-              	llmManager.imageFilesPresent &&
-              	!modelSupportsImageInput(llmProviders, name) &&
-              	!VISION_WARNING_EXCEPTIONS.includes(name);
-
-              return (
-                <button
-                  key={index}
-                  className={`w-full flex items-center gap-x-2 px-3 py-2 text-sm text-left hover:bg-background-100 dark:hover:bg-neutral-800 transition-colors duration-150 ${
-                    (currentModelName || llmManager.currentLlm.modelName) ===
-                    name
-                      ? "bg-background-100 dark:bg-neutral-900 text-text"
-                      : "text-text-darker"
-                  }`}
-                  onClick={() => {
-                    llmManager.updateCurrentLlm(parseLlmDescriptor(value));
-                    onSelect?.(value);
-                    setIsOpen(false);
-                  }}
-                >
-                  {icon({
-                    size: 16,
-                    className: "flex-none my-auto text-black",
-                  })}
-                  <TruncatedText text={getDisplayNameForModel(name)} />
-                  {(() => {
-                    if (currentAssistant?.llm_model_version_override === name) {
-                      return (
-                        <span className="flex-none ml-auto text-xs">
-                          (assistant)
-                        </span>
-                      );
-                    }
-                  })()}
-                  { //llmManager.imageFilesPresent &&
-                    //!modelSupportsImageInput(llmProviders, name) && (
-                    shouldShowVisionWarning && (				//added this line in place of above  
-		      <TooltipProvider>
-                        <Tooltip delayDuration={0}>
-                          <TooltipTrigger className="my-auto flex items-center ml-auto">
-                            <FiAlertTriangle className="text-alert" size={16} />
-                          </TooltipTrigger>
-                          <TooltipContent>
-                            <p className="text-xs">
-                              This LLM is not vision-capable and cannot process
-                              image files present in your chat session.
-                            </p>
-                          </TooltipContent>
-                        </Tooltip>
-                      </TooltipProvider>
-                    )}
-                </button>
-              );
-=======
           {llmOptionsToChooseFrom.map(
             ({ modelName, provider, name, icon }, index) => {
               if (
@@ -267,7 +197,6 @@
                 );
               }
               return null;
->>>>>>> 8377ab3e
             }
           )}
         </div>
